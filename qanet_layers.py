import math
import torch
import torch.nn as nn
import torch.nn.functional as F
import torchvision.ops as ops

<<<<<<< HEAD
from util import masked_softmax
from layers import HighwayEncoder


class DepthWiseSeparableConv(nn.Module):
    """
    Depth-wise Separable Convolution
    """

    def __init__(self, hidden_size, kernel_size=7):
        super().__init__()
        self.depth_conv = nn.Conv1d(in_channels=hidden_size,
                                    out_channels=hidden_size,
                                    kernel_size=kernel_size,
                                    groups=hidden_size,
                                    padding=kernel_size // 2,
                                    bias=True)
        self.point_conv = nn.Conv1d(in_channels=hidden_size,
                                    out_channels=hidden_size,
                                    kernel_size=1,
                                    bias=True)

    def forward(self, x):
        depth = self.depth_conv(x.transpose(1, 2))
        point = self.point_conv(depth).transpose(1, 2)

        return F.relu(point)


class InputEmbedding(nn.Module):
    # Character embedding size limit
    CHAR_LIMIT = 16

    """Embedding layer used by BiDAF

    Char- and word-level embeddings are further refined using a 2-layer Highway Encoder
    (see `HighwayEncoder` class for details).

    Args:
        char_vectors (torch.Tensor): Pre-trained char vectors.
        word_vectors (torch.Tensor): Pre-trained word vectors.
        emb_size (int): Size of embedding.
        drop_prob (float): Probability of zero-ing out activations
    """
    def __init__(self, char_vectors, word_vectors, pos_vectors, hidden_size, drop_prob, use_char_cnn=False):
        super(Embedding, self).__init__()
        self.drop_prob = drop_prob

        # char_emb_dim = char_vectors.size(1)
        # self.char_embed = nn.Embedding.from_pretrained(char_vectors, freeze=False, padding_idx=0)
        vocab_size, char_emb_dim, pos_emb_dim = char_vectors.size(0), char_vectors.size(1), pos_vectors.size(1)
        self.char_embed = nn.Embedding(vocab_size, char_emb_dim, padding_idx=0)
        nn.init.xavier_uniform_(self.char_embed.weight)
        # self.char_conv = nn.Sequential(
        #     DepthWiseSeparableConv(char_emb_dim, kernel_size=5),
        #     nn.BatchNorm2d(self.CHAR_LIMIT)
        # )
        self.char_conv = DepthWiseSeparableConv(self.CHAR_LIMIT * char_emb_dim, kernel_size=5)
        self.word_embed = nn.Embedding.from_pretrained(word_vectors)
        self.pos_embed = nn.Embedding.from_pretrained(pos_vectors)
        emb_dim = word_vectors.size(1) + (hidden_size if use_char_cnn else self.CHAR_LIMIT * char_emb_dim)

        self.proj = Conv1dLinear(emb_dim, hidden_size, bias=False)
        # self.proj = nn.Linear(emb_dim, hidden_size, bias=False)
        self.hwy = HighwayEncoder(2, hidden_size)

    def forward(self, w_idx, c_idx):
        word_emb = self.word_embed(w_idx)   # (batch_size, seq_len, word_embed_size)
        char_emb = self.char_embed(c_idx)   # (batch_size, seq_len, char_limit, char_embed_size)
        pos_emb = self.pos_embed(w_idx)          # (batch_size, )

        if self.char_conv == None:
            char_emb = char_emb.view((*char_emb.shape[:2], -1))
            char_emb = F.dropout(char_emb, self.drop_prob * 0.5, self.training)        
        else:
            # bs, sl, _, char_emb_dim = char_emb.shape
            char_emb = self.char_conv(char_emb.permute(0, 3, 1, 2)).permute(0, 2, 1) # (batch_size, seq_len, embed_size)

        emb = torch.cat((word_emb, char_emb), dim=2)   # (batch_size, seq_len, embed_size)
        # emb = F.dropout(emb, stochastic_depth_layer_dropout(self.drop_prob, 1, self.num_layers), self.training)
        emb = self.proj(emb)  # (batch_size, seq_len, embed_size)
        emb = self.hwy(emb)   # (batch_size, seq_len, hidden_size)
        # emb = F.dropout(emb, self.drop_prob, self.training)

        return emb
=======
from layers import Conv1dLinear, FeedForward, HighwayEncoder, CharCNN
from util import masked_softmax, stochastic_depth_layer_dropout, get_available_devices
device, _ = get_available_devices()
>>>>>>> d87e2228


class PositionalEncoding(nn.Module):
    """
    Fixed positional encoding layer
    """

    def __init__(self, d_model: int, dropout: float = 0.1, max_len: int = 1024):
        super().__init__()
        self.dropout = nn.Dropout(p=dropout)

        position = torch.arange(max_len).unsqueeze(1)
        div_term = torch.exp(torch.arange(0, d_model, 2) * (-math.log(10000.0) / d_model))
        pe = torch.zeros(max_len, 1, d_model, device=device)
        pe[:, 0, 0::2] = torch.sin(position * div_term)
        pe[:, 0, 1::2] = torch.cos(position * div_term)
        self.register_buffer('pe', pe)

    def forward(self, x: torch.Tensor) -> torch.Tensor:
        """
        Args:
            x: Tensor, shape [seq_len, batch_size, embedding_dim]
        """
        x = x + self.pe[:x.size(0)]
        return self.dropout(x)


class MultiHeadAttention(nn.Module):
    """
    Transformer Multihead Self-Attention
    """

    def __init__(self, hidden_size, num_heads, dropout=0.1):
        super(MultiHeadAttention, self).__init__()
        assert hidden_size % num_heads == 0

        self.ma = nn.MultiheadAttention(hidden_size, num_heads, dropout, batch_first=True, device=device)

    def forward(self, x, attn_mask=None):
        attn_output, _ = self.ma(x, x, x, key_padding_mask = attn_mask.int())
        return attn_output


class ResidualBlock(nn.Module):
    """
    Residual Block
    """

    def __init__(self, module, hidden_size, residual_dropout_p=0.1):
        super().__init__()
        self.module = module
        self.layer_norm = nn.LayerNorm(hidden_size, device=device)
        self.residual_dropout = ops.StochasticDepth(residual_dropout_p, mode='batch')

    def forward(self, x, mask=None):
        # Normalize
        input = self.layer_norm(x)
        # Apply module
        output = self.residual_dropout(self.module(input, mask)) if mask != None else self.residual_dropout(self.module(input))
        # Add residual connection
        output = output + x
        return output


class Embedding(nn.Module):
    # Character embedding size limit
    CHAR_LIMIT = 16

    """Embedding layer used by BiDAF

    Char- and word-level embeddings are further refined using a 2-layer Highway Encoder
    (see `HighwayEncoder` class for details).

    Args:
        char_vectors (torch.Tensor): Pre-trained char vectors.
        word_vectors (torch.Tensor): Pre-trained word vectors.
        hidden_size (int): Size of hidden activations.
        drop_prob (float): Probability of zero-ing out activations
    """
    def __init__(self, char_vectors, word_vectors, hidden_size, drop_prob, use_char_cnn=False, use_seq=True):
        super(Embedding, self).__init__()
        self.drop_prob = drop_prob
        self.num_layers = 2

        # char_emb_dim = char_vectors.size(1)
        # self.char_embed = nn.Embedding.from_pretrained(char_vectors, freeze=False, padding_idx=0)
        vocab_size, char_emb_dim = char_vectors.size(0), char_vectors.size(1)
        self.char_embed = nn.Embedding(vocab_size, char_emb_dim, padding_idx=0)

        # (batch_size, hidden_size, seq_len, char_limit)
        self.char_conv = CharCNN(char_emb_dim=char_emb_dim,
                                hidden_size=hidden_size,
                                kernel_width=5,
                                drop_prob=drop_prob * 0.5,
                                char_limit=self.CHAR_LIMIT) if use_char_cnn else None
        if use_seq:
            self.word_embed = nn.Sequential(
                nn.Embedding.from_pretrained(word_vectors),
                nn.Dropout(drop_prob)
            )
        else:
            self.word_embed = nn.Embedding.from_pretrained(word_vectors)
        emb_dim = word_vectors.size(1) + (hidden_size if use_char_cnn else self.CHAR_LIMIT * char_emb_dim)

        self.proj = Conv1dLinear(emb_dim, hidden_size, bias=False)
        # self.proj = nn.Linear(emb_dim, hidden_size, bias=False)
        self.hwy = HighwayEncoder(2, hidden_size)

    def forward(self, w_idx, c_idx):
        word_emb = self.word_embed(w_idx)   # (batch_size, seq_len, word_embed_size)
        char_emb = self.char_embed(c_idx)   # (batch_size, seq_len, char_limit, char_embed_size)

        if self.char_conv == None:
            char_emb = char_emb.view((*char_emb.shape[:2], -1))
            char_emb = F.dropout(char_emb, self.drop_prob * 0.5, self.training)
        else:
            # bs, sl, _, char_emb_dim = char_emb.shape
            char_emb = self.char_conv(char_emb.permute(0, 3, 1, 2)).permute(0, 2, 1) # (batch_size, seq_len, embed_size)

        emb = torch.cat((word_emb, char_emb), dim=2)   # (batch_size, seq_len, embed_size)
        emb = self.proj(emb)  # (batch_size, seq_len, embed_size)
        emb = self.hwy(emb)   # (batch_size, seq_len, hidden_size)

        return emb


class DepthWiseSeparableConv1d(nn.Module):
    """
    Depth-wise Separable Convolution
    """

    def __init__(self, hidden_size, kernel_size=7):
        super().__init__()
        self.depth_conv = nn.Conv1d(in_channels=hidden_size,
                                    out_channels=hidden_size,
                                    kernel_size=kernel_size,
                                    groups=hidden_size,
                                    padding=kernel_size // 2,
                                    bias=False,
                                    device=device)
        self.point_conv = nn.Conv1d(in_channels=hidden_size,
                                    out_channels=hidden_size,
                                    kernel_size=1,
                                    bias=True,
                                    device=device)
        nn.init.xavier_uniform_(self.depth_conv.weight)
        nn.init.kaiming_normal_(self.point_conv.weight, nonlinearity='relu')
        nn.init.constant_(self.point_conv.bias, 0.0)

    def forward(self, x):
        depth = self.depth_conv(x.transpose(1, 2))
        point = self.point_conv(depth).transpose(1, 2)

        return F.relu(point)


class EncoderBlock(nn.Module):
    """
    QANet Self-Attention Encoder Block Layer
    """

    def __init__(self, hidden_size, num_heads, dropout, kernel_size, num_conv_layers, base_layer_num, total_num_layers):
        super().__init__()

        self.total_num_layers = total_num_layers
        self.drop_prob = dropout

        # Pos Encoding
        self.pe = PositionalEncoding(hidden_size, dropout)

        # Conv
        self.conv = nn.Sequential(
            *[ResidualBlock(
                DepthWiseSeparableConv1d(hidden_size, kernel_size),
                hidden_size=hidden_size,
                residual_dropout_p=stochastic_depth_layer_dropout(self.drop_prob, base_layer_num + i, self.total_num_layers)) for i in range(num_conv_layers)])

        # Attention
        self.multihead_att = ResidualBlock(
            MultiHeadAttention(hidden_size, num_heads, dropout),
            hidden_size=hidden_size,
            residual_dropout_p=stochastic_depth_layer_dropout(self.drop_prob, base_layer_num + num_conv_layers, self.total_num_layers))

        # Feed Forward
        self.ff = ResidualBlock(
            FeedForward(hidden_size),
            hidden_size=hidden_size,
            residual_dropout_p=stochastic_depth_layer_dropout(self.drop_prob, base_layer_num + num_conv_layers + 1, self.total_num_layers))

    def forward(self, x, mask=None):
        # Add positional encoding
        x = self.pe(x)
        # Conv
        conv = self.conv(x)
        # MultiHeadAttention
        att = self.multihead_att(conv, mask)
        # FF
        output = self.ff(att)
        return output


class StackedEmbeddingEncoderBlock(nn.Module):
    """
    Stacked Encoder Block Layer
    """

    def __init__(self, hidden_size, num_blocks, num_heads=8, dropout=0.1, kernel_size=7, num_conv_layers=4):
        super().__init__()
        total_num_layers = (num_conv_layers + 2) * num_blocks
        self.encoders = nn.ModuleList([EncoderBlock(
                hidden_size=hidden_size,
                num_heads=num_heads,
                dropout=dropout,
                kernel_size=kernel_size,
                num_conv_layers=num_conv_layers,
                base_layer_num=num_block + 1,
                total_num_layers=total_num_layers) for num_block in range(num_blocks)])

    def forward(self, x, mask=None):
        for encoder in self.encoders:
            x = encoder(x, mask)
        return x


class QANetOutput(nn.Module):
    """Output layer used by QANet for question answering.

    Computes a linear transformation of the attention and modeling
    outputs, then takes the softmax of the result to get the start pointer.
    A bidirectional LSTM is then applied the modeling output to produce `mod_2`.
    A second linear+softmax of the attention output and `mod_2` is used
    to get the end pointer.

    Args:
        hidden_size (int): Hidden size used in the BiDAF model.
    """

    def __init__(self, hidden_size, drop_prob):
        super().__init__()
        self.att_linear_1 = nn.Linear(2 * hidden_size, 1, bias=False)
        # self.dropout_1 = nn.Dropout(drop_prob)
        self.att_linear_2 = nn.Linear(2 * hidden_size, 1, bias=False)
        # self.dropout_2 = nn.Dropout(drop_prob)
        # nn.init.xavier_uniform_(self.att_linear_1.weight)
        # nn.init.xavier_uniform_(self.att_linear_2.weight)

    def forward(self, emb_1, emb_2, emb_3, mask):
        # Shapes: (batch_size, seq_len, 1)
        logits_1 = self.att_linear_1(torch.cat((emb_1, emb_2), dim=2))
        logits_2 = self.att_linear_2(torch.cat((emb_1, emb_3), dim=2))
        # logits_1 = self.dropout_1(self.att_linear_1(torch.cat((emb_1, emb_2), dim=2)))
        # logits_2 = self.dropout_2(self.att_linear_2(torch.cat((emb_1, emb_3), dim=2)))

        # Shapes: (batch_size, seq_len)
        log_p1 = masked_softmax(logits_1.squeeze(), mask, log_softmax=True)
        log_p2 = masked_softmax(logits_2.squeeze(), mask, log_softmax=True)

        return log_p1, log_p2<|MERGE_RESOLUTION|>--- conflicted
+++ resolved
@@ -4,97 +4,9 @@
 import torch.nn.functional as F
 import torchvision.ops as ops
 
-<<<<<<< HEAD
-from util import masked_softmax
-from layers import HighwayEncoder
-
-
-class DepthWiseSeparableConv(nn.Module):
-    """
-    Depth-wise Separable Convolution
-    """
-
-    def __init__(self, hidden_size, kernel_size=7):
-        super().__init__()
-        self.depth_conv = nn.Conv1d(in_channels=hidden_size,
-                                    out_channels=hidden_size,
-                                    kernel_size=kernel_size,
-                                    groups=hidden_size,
-                                    padding=kernel_size // 2,
-                                    bias=True)
-        self.point_conv = nn.Conv1d(in_channels=hidden_size,
-                                    out_channels=hidden_size,
-                                    kernel_size=1,
-                                    bias=True)
-
-    def forward(self, x):
-        depth = self.depth_conv(x.transpose(1, 2))
-        point = self.point_conv(depth).transpose(1, 2)
-
-        return F.relu(point)
-
-
-class InputEmbedding(nn.Module):
-    # Character embedding size limit
-    CHAR_LIMIT = 16
-
-    """Embedding layer used by BiDAF
-
-    Char- and word-level embeddings are further refined using a 2-layer Highway Encoder
-    (see `HighwayEncoder` class for details).
-
-    Args:
-        char_vectors (torch.Tensor): Pre-trained char vectors.
-        word_vectors (torch.Tensor): Pre-trained word vectors.
-        emb_size (int): Size of embedding.
-        drop_prob (float): Probability of zero-ing out activations
-    """
-    def __init__(self, char_vectors, word_vectors, pos_vectors, hidden_size, drop_prob, use_char_cnn=False):
-        super(Embedding, self).__init__()
-        self.drop_prob = drop_prob
-
-        # char_emb_dim = char_vectors.size(1)
-        # self.char_embed = nn.Embedding.from_pretrained(char_vectors, freeze=False, padding_idx=0)
-        vocab_size, char_emb_dim, pos_emb_dim = char_vectors.size(0), char_vectors.size(1), pos_vectors.size(1)
-        self.char_embed = nn.Embedding(vocab_size, char_emb_dim, padding_idx=0)
-        nn.init.xavier_uniform_(self.char_embed.weight)
-        # self.char_conv = nn.Sequential(
-        #     DepthWiseSeparableConv(char_emb_dim, kernel_size=5),
-        #     nn.BatchNorm2d(self.CHAR_LIMIT)
-        # )
-        self.char_conv = DepthWiseSeparableConv(self.CHAR_LIMIT * char_emb_dim, kernel_size=5)
-        self.word_embed = nn.Embedding.from_pretrained(word_vectors)
-        self.pos_embed = nn.Embedding.from_pretrained(pos_vectors)
-        emb_dim = word_vectors.size(1) + (hidden_size if use_char_cnn else self.CHAR_LIMIT * char_emb_dim)
-
-        self.proj = Conv1dLinear(emb_dim, hidden_size, bias=False)
-        # self.proj = nn.Linear(emb_dim, hidden_size, bias=False)
-        self.hwy = HighwayEncoder(2, hidden_size)
-
-    def forward(self, w_idx, c_idx):
-        word_emb = self.word_embed(w_idx)   # (batch_size, seq_len, word_embed_size)
-        char_emb = self.char_embed(c_idx)   # (batch_size, seq_len, char_limit, char_embed_size)
-        pos_emb = self.pos_embed(w_idx)          # (batch_size, )
-
-        if self.char_conv == None:
-            char_emb = char_emb.view((*char_emb.shape[:2], -1))
-            char_emb = F.dropout(char_emb, self.drop_prob * 0.5, self.training)        
-        else:
-            # bs, sl, _, char_emb_dim = char_emb.shape
-            char_emb = self.char_conv(char_emb.permute(0, 3, 1, 2)).permute(0, 2, 1) # (batch_size, seq_len, embed_size)
-
-        emb = torch.cat((word_emb, char_emb), dim=2)   # (batch_size, seq_len, embed_size)
-        # emb = F.dropout(emb, stochastic_depth_layer_dropout(self.drop_prob, 1, self.num_layers), self.training)
-        emb = self.proj(emb)  # (batch_size, seq_len, embed_size)
-        emb = self.hwy(emb)   # (batch_size, seq_len, hidden_size)
-        # emb = F.dropout(emb, self.drop_prob, self.training)
-
-        return emb
-=======
 from layers import Conv1dLinear, FeedForward, HighwayEncoder, CharCNN
 from util import masked_softmax, stochastic_depth_layer_dropout, get_available_devices
 device, _ = get_available_devices()
->>>>>>> d87e2228
 
 
 class PositionalEncoding(nn.Module):
